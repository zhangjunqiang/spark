--- conflicted
+++ resolved
@@ -57,13 +57,9 @@
 
   // Staging directory is private! -> rwx--------
   val STAGING_DIR_PERMISSION: FsPermission = FsPermission.createImmutable(0700:Short)
-<<<<<<< HEAD
+
   // App files are world-wide readable and owner writable -> rw-r--r--
   val APP_FILE_PERMISSION: FsPermission = FsPermission.createImmutable(0644:Short) 
-=======
-  // app files are world-wide readable and owner writable -> rw-r--r--
-  val APP_FILE_PERMISSION: FsPermission = FsPermission.createImmutable(0644:Short)
->>>>>>> cb976dfb
 
   // for client user who want to monitor app status by itself.
   def runApp() = {
@@ -88,15 +84,11 @@
     appContext.setUser(UserGroupInformation.getCurrentUser().getShortUserName())
 
     submitApp(appContext)
-<<<<<<< HEAD
-
-=======
     appId
   }
 
   def run() {
     val appId = runApp()
->>>>>>> cb976dfb
     monitorApplication(appId)
     System.exit(0)
   }
